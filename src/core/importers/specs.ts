--- conflicted
+++ resolved
@@ -1,16 +1,9 @@
 import SwaggerParser from '@apidevtools/swagger-parser';
 import { resolve } from 'upath';
+import isUrl from 'validator/lib/isURL';
 import { NormalizedOptions } from '../../types';
 import { WriteSpecsProps } from '../../types/writers';
-<<<<<<< HEAD
 import { isObject } from '../../utils/is';
-import { isUrl } from '../../utils/url';
-=======
-import { githubResolver } from '../../utils/github';
-import { isObject, isString } from '../../utils/is';
-import { mergeDeep } from '../../utils/mergeDeep';
-import isUrl  from 'validator/lib/isURL';
->>>>>>> 25196d12
 import { importOpenApi } from './openApi';
 
 const resolveSpecs = async (
