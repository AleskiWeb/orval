{
  "name": "orval",
  "description": "A swagger client generator for typescript",
  "version": "5.5.1",
  "license": "MIT",
  "files": [
    "dist"
  ],
  "bin": {
    "orval": "dist/bin/orval.js"
  },
  "main": "dist/index.js",
  "keywords": [
    "rest",
    "client",
    "swagger",
    "open-api",
    "fetch",
    "data fetching",
    "code-generation",
    "angular",
    "react",
    "react-query",
    "svelte",
    "svelte-query",
    "vue",
    "vue-query",
    "msw",
    "mock",
    "axios"
  ],
  "author": {
    "name": "Victor Bury",
    "email": "bury.victor@gmail.com"
  },
  "repository": {
    "type": "git",
    "url": "https://github.com/anymaniax/orval"
  },
  "scripts": {
    "build": "tsup ./src/bin/orval.ts ./src/index.ts --minify --clean --dts",
    "dev": "tsup-node ./src/bin/orval.ts ./src/index.ts --clean --watch src --onSuccess 'yarn generate-api'",
    "lint": "eslint src/**/*.ts",
    "format": "prettier --write 'src/**/*.{js,ts}'",
    "release": "dotenv release-it",
    "generate-api": "node ./dist/bin/orval.js --config ./samples/react-app-with-react-query/orval.config.ts",
    "prepare": "husky install",
    "commitlint": "commitlint"
  },
  "devDependencies": {
    "@commitlint/cli": "^12.1.1",
    "@commitlint/config-conventional": "^12.1.1",
    "@release-it/conventional-changelog": "^2.0.1",
    "@types/chalk": "^2.2.0",
    "@types/commander": "^2.12.2",
    "@types/faker": "^5.5.1",
    "@types/fs-extra": "^9.0.10",
    "@types/inquirer": "^7.3.1",
    "@types/lodash.get": "^4.4.6",
    "@types/lodash.omitby": "^4.6.6",
    "@types/lodash.uniq": "^4.5.6",
    "@types/lodash.uniqby": "^4.7.6",
    "@types/lodash.uniqwith": "^4.5.6",
    "@types/node": "^14.14.37",
    "@types/request": "^2.48.4",
    "@typescript-eslint/eslint-plugin": "^4.21.0",
    "@typescript-eslint/parser": "^4.21.0",
    "dotenv-cli": "^4.0.0",
    "eslint": "^7.24.0",
    "eslint-config-prettier": "^8.1.0",
    "eslint-plugin-prettier": "^3.3.1",
    "faker": "^5.5.3",
    "husky": "^6.0.0",
    "lint-staged": "^10.5.4",
    "npm-run-all": "^4.1.5",
    "prettier": "^2.2.1",
    "release-it": "^14.6.0",
    "rimraf": "^3.0.2",
    "tsup": "^4.10.1",
    "typescript": "^4.2.4"
  },
  "dependencies": {
    "@apidevtools/swagger-parser": "^10.0.2",
    "chalk": "^4.1.0",
    "commander": "^7.2.0",
    "cuid": "^2.1.8",
<<<<<<< HEAD
    "debug": "^4.3.2",
    "esbuild": "^0.11.20",
=======
    "esutils": "2.0.3",
>>>>>>> e938cf89
    "fs-extra": "^9.1.0",
    "ibm-openapi-validator": "^0.40.1",
    "inquirer": "^8.0.0",
    "lodash.get": "^4.4.2",
    "lodash.omitby": "^4.6.0",
    "lodash.uniq": "^4.5.0",
    "lodash.uniqby": "^4.7.0",
    "lodash.uniqwith": "^4.5.0",
    "openapi3-ts": "^2.0.1",
    "swagger2openapi": "^7.0.5",
    "upath": "^2.0.1",
    "url": "^0.11.0"
  }
}<|MERGE_RESOLUTION|>--- conflicted
+++ resolved
@@ -84,12 +84,9 @@
     "chalk": "^4.1.0",
     "commander": "^7.2.0",
     "cuid": "^2.1.8",
-<<<<<<< HEAD
     "debug": "^4.3.2",
     "esbuild": "^0.11.20",
-=======
     "esutils": "2.0.3",
->>>>>>> e938cf89
     "fs-extra": "^9.1.0",
     "ibm-openapi-validator": "^0.40.1",
     "inquirer": "^8.0.0",
